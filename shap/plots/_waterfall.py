--- conflicted
+++ resolved
@@ -37,10 +37,7 @@
         Whether matplotlib.pyplot.show() is called before returning. Setting this to False allows the plot
         to be customized further after it has been created.
     """
-<<<<<<< HEAD
-=======
-
->>>>>>> 1adf8625
+
     # Turn off interactive plot
     if show is False:
         plt.ioff()
@@ -127,17 +124,11 @@
         if features is None:
             yticklabels[rng[i]] = feature_names[order[i]]
         else:
-<<<<<<< HEAD
             if isinstance(features[order[i]], int) or isinstance(features[order[i]], float):
                 yticklabels[rng[i]] = format_value(features[order[i]], "%0.03f") + " = " + feature_names[order[i]]
             else:
                 yticklabels[rng[i]] = features[order[i]] + " = " + feature_names[order[i]]
 
-    
-=======
-            yticklabels[rng[i]] = format_value(features[order[i]], "%0.03f") + " = " + feature_names[order[i]]
-
->>>>>>> 1adf8625
     # add a last grouped feature to represent the impact of all the features we didn't show
     if num_features < len(values):
         yticklabels[0] = "%d other features" % (len(values) - num_features + 1)
