--- conflicted
+++ resolved
@@ -738,26 +738,16 @@
     # add top row containing input tokens
     out += '<tr>'
     out += '<th></th>'
-<<<<<<< HEAD
+
     for j in range(compressed_shap_matrix.shape[0]):
-        out += '<th>' + tokens[j].replace("<", "&lt;").replace(">", "&gt;").replace(' ##', '').replace('▁', '') + '</th>'
-=======
-    for j in range(model_input.shape[0]):
-        out += '<th>' + model_input[j].replace("<", "&lt;").replace(">", "&gt;").replace(' ##', '').replace('▁', '').replace('Ġ','') + '</th>'
->>>>>>> 0d5b45ae
+        out += '<th>' + tokens[j].replace("<", "&lt;").replace(">", "&gt;").replace(' ##', '').replace('▁', '').replace('Ġ','') + '</th>'
     out += '</tr>'
     
     for row_index in range(compressed_shap_matrix.shape[1]):
         out += '<tr>'
-<<<<<<< HEAD
-        out += '<th>' + model_output[row_index].replace("<", "&lt;").replace(">", "&gt;").replace(' ##', '').replace('▁', '') + '</th>'
+        out += '<th>' + model_output[row_index].replace("<", "&lt;").replace(">", "&gt;").replace(' ##', '').replace('▁', '').replace('Ġ','') + '</th>'
         for col_index in range(compressed_shap_matrix.shape[0]):
             out += '<th style="background:' + input_colors[col_index][row_index]+ '">' + str(round(compressed_shap_matrix[col_index][row_index],3)) + '</th>'
-=======
-        out += '<th>' + model_output[row_index].replace("<", "&lt;").replace(">", "&gt;").replace(' ##', '').replace('▁', '').replace('Ġ','') + '</th>'
-        for col_index in range(model_input.shape[0]):
-            out += '<th style="background:' + input_colors[col_index][row_index]+ '">' + str(round(shap_values.values[col_index][row_index],3)) + '</th>'
->>>>>>> 0d5b45ae
         out += '</tr>'
             
     out += '</table>'
@@ -911,7 +901,6 @@
     
     input_text_html = ''
 
-<<<<<<< HEAD
     def populate_input_tree(input_index,token_list_subtree,input_text_html):
         content = token_list_subtree[input_index]
         input_text_html += f'<div id="{uuid}_input_node_{input_index}_container" style="display:inline;text-align:center">'
@@ -932,7 +921,7 @@
                         + f"onmouseout=\"onMouseOutFlat_{uuid}(this.id)\" " \
                         + f"onclick=\"onMouseClickFlat_{uuid}(this.id)\" " \
                         + ">"
-            input_text_html += content[TREE_NODE_KEY_TOKENS].replace("<", "&lt;").replace(">", "&gt;").replace(' ##', '').replace('▁', '')
+            input_text_html += content[TREE_NODE_KEY_TOKENS].replace("<", "&lt;").replace(">", "&gt;").replace(' ##', '').replace('▁', '').replace('Ġ','')
             input_text_html +='</div>'
 
         input_text_html +='</div>'
@@ -940,23 +929,6 @@
         return input_text_html
 
     input_text_html = populate_input_tree(list(tree.keys())[0],tree,input_text_html)
-=======
-    for i in range(model_input.shape[0]):
-        input_text_html += "<div style='display:inline; text-align:center;'>" \
-                + f"<div id='{uuid}_flat_value_label_input_"+ str(i) +"'" \
-                + "style='display:none;color: #999; padding-top: 0px; font-size:12px;'>" \
-                + "</div>" \
-                + f"<div id='{uuid}_flat_token_input_"+ str(i) +"'" \
-                + "style='display: inline; background:white; border-radius: 3px; padding: 0px;cursor: default;'" \
-                + f"onmouseover=\"onMouseHoverFlat_{uuid}(this.id)\" " \
-                + f"onmouseout=\"onMouseOutFlat_{uuid}(this.id)\" " \
-                + f"onclick=\"onMouseClickFlat_{uuid}(this.id)\" " \
-                + ">" \
-                + model_input[i].replace("<", "&lt;").replace(">", "&gt;").replace(' ##', '').replace('▁', '').replace('Ġ','') \
-                + " </div>" \
-                + "</div>"
-        
->>>>>>> 0d5b45ae
         
     # generates the output token html elements
     output_text_html = ''
